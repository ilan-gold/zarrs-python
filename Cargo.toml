--- conflicted
+++ resolved
@@ -23,13 +23,9 @@
 pyo3-stub-gen = "0.7.0"
 opendal = { version = "0.51.0", features = ["services-http"] }
 tokio = { version = "1.41.1", features = ["rt-multi-thread"] }
-<<<<<<< HEAD
 zarrs_opendal = { git = "https://github.com/LDeakin/zarrs.git", rev = "1354a0fb830144146a7bf6b5cff31f1f429a6f63" }
-=======
-zarrs_opendal = "0.5.0"
 zarrs_metadata = "0.3.7" # require recent zarr-python compatibility fixes (remove with zarrs 0.20)
 itertools = "0.9.0"
->>>>>>> b4fb0b7c
 
 [profile.release]
 lto = true