[package]
name = "zarrs-python"
version = "0.1.0"
edition = "2021"
publish = false

[lib]
name = "zarrs_python"
crate-type = ["cdylib", "rlib"]

[dependencies]
pyo3 = { version = "0.23.2", features = ["abi3-py311"] }
zarrs = "0.18.0"
rayon_iter_concurrent_limit = "0.2.0"
rayon = "1.10.0"
# fix for https://stackoverflow.com/questions/76593417/package-openssl-was-not-found-in-the-pkg-config-search-path
openssl = { version = "0.10", features = ["vendored"] }
numpy = "0.23.0"
unsafe_cell_slice = "0.2.0"
serde_json = "1.0.128"
<<<<<<< HEAD
pyo3-stub-gen = { version = "0.6.1", git = "https://github.com/flying-sheep/pyo3-stub-gen.git", branch = "py-untyped-array" }
opendal = { version = "0.50.2", features = ["services-http"] }
tokio = { version = "1.41.1", features = ["rt-multi-thread"] }
zarrs_opendal = "0.4.0"
=======
pyo3-stub-gen = "0.6.1"
>>>>>>> 4ef38992

[profile.release]
lto = true<|MERGE_RESOLUTION|>--- conflicted
+++ resolved
@@ -18,14 +18,10 @@
 numpy = "0.23.0"
 unsafe_cell_slice = "0.2.0"
 serde_json = "1.0.128"
-<<<<<<< HEAD
-pyo3-stub-gen = { version = "0.6.1", git = "https://github.com/flying-sheep/pyo3-stub-gen.git", branch = "py-untyped-array" }
+pyo3-stub-gen = "0.6.1"
 opendal = { version = "0.50.2", features = ["services-http"] }
 tokio = { version = "1.41.1", features = ["rt-multi-thread"] }
 zarrs_opendal = "0.4.0"
-=======
-pyo3-stub-gen = "0.6.1"
->>>>>>> 4ef38992
 
 [profile.release]
 lto = true