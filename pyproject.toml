--- conflicted
+++ resolved
@@ -30,11 +30,7 @@
     'donfig',
     'pytest',
     'universal_pathlib>=0.2.0',
-<<<<<<< HEAD
-    'zarr>=3.0.0rc1,<=3.0.0rc1',
-=======
     'zarr>=3.0.0',
->>>>>>> 5558c5e9
 ]
 
 [project.optional-dependencies]
