use crate::utils::{cartesian_product, update_bytes_flen, update_bytes_flen_with_indexer};
use dlpark::prelude::*;
use numpy::{PyArray2, PyArrayDyn, PyArrayMethods};
use pyo3::exceptions::{PyIndexError, PyTypeError, PyValueError};
use pyo3::prelude::*;
use pyo3::types::{PyInt, PyList, PySlice, PyTuple};
use rayon::iter::{IntoParallelIterator, ParallelIterator};
use rayon_iter_concurrent_limit::iter_concurrent_limit;
use std::ffi::c_void;
use std::fmt::Display;
use std::ops::Range;
<<<<<<< HEAD
use zarrs::array::codec::CodecOptionsBuilder;
use zarrs::array::{Array as RustArray, ArrayCodecTraits, RecommendedConcurrency, UnsafeCellSlice};
=======
use zarrs::array::codec::{CodecOptions, CodecOptionsBuilder};
use zarrs::array::{
    Array as RustArray, ArrayCodecTraits, ArrayRepresentation, RecommendedConcurrency,
    UnsafeCellSlice,
};
>>>>>>> 3c896087
use zarrs::array_subset::ArraySubset;
use zarrs::config::global_config;
use zarrs::storage::ReadableStorageTraits;

#[derive(Debug)]
struct Chunk<'a> {
    index: &'a Vec<u64>,
    selection: &'a ArraySubset,
    out_selection: &'a ArraySubset,
}

impl Display for Chunk<'_> {
    fn fmt(&self, f: &mut std::fmt::Formatter<'_>) -> std::fmt::Result {
        write!(
            f,
            "{{index len: {:?}, selection: {:?}, out_selection: {:?}}}",
            self.index.len(),
            self.selection,
            self.out_selection
        )
    }
}

#[derive(Debug)]
struct NdArrayChunk<'a> {
    index: &'a Vec<u64>,
    selection: &'a Vec<Vec<i64>>,
    out_selection: &'a ArraySubset,
}

impl Display for NdArrayChunk<'_> {
    fn fmt(&self, f: &mut std::fmt::Formatter<'_>) -> std::fmt::Result {
        write!(
            f,
            "{{index len: {:?}, selection len: {:?}, out_selection: {:?}}}",
            self.index.len(),
            self.selection.len(),
            self.out_selection
        )
    }
}

#[pyclass]
pub struct ZarrsPythonArray {
    pub arr: RustArray<dyn ReadableStorageTraits + 'static>,
}

// First some extraction utilities for going from python to rust
impl ZarrsPythonArray {
    fn maybe_convert_u64(&self, ind: i32, axis: usize) -> PyResult<u64> {
        let mut ind_u64: u64 = ind as u64;
        if ind < 0 {
            if self.arr.shape()[axis] as i32 + ind < 0 {
                return Err(PyIndexError::new_err(format!("{0} out of bounds", ind)));
            }
            ind_u64 =
                u64::try_from(ind).map_err(|_| PyIndexError::new_err("Failed to extract start"))?;
        }
        Ok(ind_u64)
    }

    fn bound_slice(&self, slice: &Bound<PySlice>, axis: usize) -> PyResult<Range<u64>> {
        let start: i32 = slice.getattr("start")?.extract().map_or(0, |x| x);
        let stop: i32 = slice
            .getattr("stop")?
            .extract()
            .map_or(self.arr.shape()[axis] as i32, |x| x);
        let start_u64 = self.maybe_convert_u64(start, 0)?;
        let stop_u64 = self.maybe_convert_u64(stop, 0)?;
        // let _step: u64 = slice.getattr("step")?.extract().map_or(1, |x| x); // there is no way to use step it seems with zarrs?
        let selection = start_u64..stop_u64;
        Ok(selection)
    }

    pub fn fill_from_slices(&self, slices: Vec<Range<u64>>) -> PyResult<Vec<Range<u64>>> {
        Ok(self
            .arr
            .shape()
            .iter()
            .enumerate()
            .map(|(index, &value)| {
                if index < slices.len() {
                    slices[index].clone()
                } else {
                    0..value
                }
            })
            .collect())
    }

    fn extract_coords(
        &self,
        chunk_coords_and_selections: &Bound<'_, PyList>,
    ) -> PyResult<Vec<Vec<u64>>> {
        chunk_coords_and_selections
            .into_iter()
            .map(|chunk_coord_and_selection| {
                if let Ok(chunk_coord_and_selection_tuple) =
                    chunk_coord_and_selection.downcast::<PyTuple>()
                {
                    let coord = chunk_coord_and_selection_tuple.get_item(0)?;
                    let coord_extracted: Vec<u64>;
                    if let Ok(coord_downcast) = coord.downcast::<PyTuple>() {
                        coord_extracted = coord_downcast.extract()?;
                        return Ok(coord_extracted);
                    } else if let Ok(nd_array) = coord.downcast::<PyArray2<u64>>() {
                        let nd_array_extracted: Vec<u64> = nd_array.to_vec()?;
                        return Ok(nd_array_extracted);
                    } else {
                        return Err(PyValueError::new_err(format!(
                            "Cannot take {0}, must be int, ndarray, or slice",
                            coord
                        )));
                    }
                }
                Err(PyTypeError::new_err(format!(
                    "Unsupported type: {0}",
                    chunk_coord_and_selection
                )))
            })
            .collect::<PyResult<Vec<Vec<u64>>>>()
    }

    fn extract_selection_to_array_subset(
        &self,
        chunk_coords_and_selections: &Bound<'_, PyList>,
        index: usize,
    ) -> PyResult<Vec<ArraySubset>> {
        chunk_coords_and_selections
            .into_iter()
            .map(|chunk_coord_and_selection| {
                if let Ok(chunk_coord_and_selection_tuple) =
                    chunk_coord_and_selection.downcast::<PyTuple>()
                {
                    let selection = chunk_coord_and_selection_tuple.get_item(index)?;
                    if let Ok(slice) = selection.downcast::<PySlice>() {
                        return Ok(ArraySubset::new_with_ranges(
                            &self.fill_from_slices(vec![self.bound_slice(slice, 0)?])?,
                        ));
                    } else if let Ok(tuple) = selection.downcast::<PyTuple>() {
                        if tuple.len() == 0 {
                            return Ok(ArraySubset::new_with_ranges(
                                #[allow(clippy::single_range_in_vec_init)]
                                &self.fill_from_slices(vec![0..1])?,
                            ));
                        }
                        let ranges: Vec<Range<u64>> = tuple
                            .into_iter()
                            .enumerate()
                            .map(|(axis, val)| {
                                if let Ok(int) = val.downcast::<PyInt>() {
                                    let end = self.maybe_convert_u64(int.extract()?, axis)?;
                                    Ok(end..(end + 1))
                                } else if let Ok(slice) = val.downcast::<PySlice>() {
                                    Ok(self.bound_slice(slice, axis)?)
                                } else {
                                    return Err(PyValueError::new_err(format!(
                                        "Cannot take {0}, must be int or slice",
                                        val
                                    )));
                                }
                            })
                            .collect::<Result<Vec<Range<u64>>, _>>()?;
                        return Ok(ArraySubset::new_with_ranges(
                            &self.fill_from_slices(ranges)?,
                        ));
                    } else {
                        return Err(PyTypeError::new_err(format!(
                            "Unsupported type: {0}",
                            selection
                        )));
                    }
                }
                Err(PyTypeError::new_err(format!(
                    "Unsupported type: {0}",
                    chunk_coord_and_selection
                )))
            })
            .collect::<PyResult<Vec<ArraySubset>>>()
    }

    fn extract_selection_to_vec_indices(
        &self,
        chunk_coords_and_selections: &Bound<'_, PyList>,
        index: usize,
    ) -> PyResult<Vec<Vec<Vec<i64>>>> {
        chunk_coords_and_selections
            .into_iter()
            .map(|chunk_coord_and_selection| {
                if let Ok(chunk_coord_and_selection_tuple) =
                    chunk_coord_and_selection.downcast::<PyTuple>()
                {
                    let selection = chunk_coord_and_selection_tuple.get_item(index)?;
                    if let Ok(tuple) = selection.downcast::<PyTuple>() {
                        let res = tuple
                            .into_iter()
                            .map(|val| {
                                if let Ok(nd_array) = val.downcast::<PyArrayDyn<i64>>() {
                                    let res = nd_array.to_vec()?;
                                    Ok(res)
                                } else {
                                    Err(PyTypeError::new_err(format!(
                                        "Unsupported type: {0}",
                                        tuple
                                    )))
                                }
                            })
                            .collect::<PyResult<Vec<Vec<i64>>>>()?;
                        return Ok(res);
                    } else {
                        return Err(PyTypeError::new_err(format!(
                            "Unsupported type: {0}",
                            selection
                        )));
                    }
                }
                Err(PyTypeError::new_err(format!(
                    "Unsupported type: {0}",
                    chunk_coord_and_selection
                )))
            })
            .collect::<PyResult<Vec<Vec<Vec<i64>>>>>()
    }

    fn is_selection_numpy_array(
        &self,
        chunk_coords_and_selections: &Bound<'_, PyList>,
        index: usize,
    ) -> bool {
        let results = chunk_coords_and_selections
            .into_iter()
            .flat_map(|chunk_coord_and_selection| {
                if let Ok(chunk_coord_and_selection_tuple) =
                    chunk_coord_and_selection.downcast::<PyTuple>()
                {
                    let selection = chunk_coord_and_selection_tuple.get_item(index);
                    if let Ok(selection_unwrapped) = selection {
                        if let Ok(tuple) = selection_unwrapped.downcast::<PyTuple>() {
                            let res: Vec<bool> = tuple
                                .into_iter()
                                .map(|val| -> bool { val.downcast::<PyArrayDyn<i64>>().is_ok() })
                                .collect();
                            return res;
                        }
                        return vec![false];
                    }
                    return vec![false];
                }
                vec![false]
            })
            .collect::<Vec<bool>>();
        results.iter().any(|x: &bool| *x)
    }
}

impl ZarrsPythonArray {
    #[allow(clippy::too_many_arguments)]
    fn get_data_from_primitive_selection(
        &self,
        chunk_coords_and_selections: &pyo3::Bound<'_, PyList>,
        out_shape_extracted: Vec<u64>,
        data_type_size: usize,
        coords_extracted: &[Vec<u64>],
        out_selections_extracted: &[ArraySubset],
        chunks_concurrent_limit: usize,
        codec_concurrent_target: usize,
        size_output: usize,
        dtype: zarrs::array::DataType,
        codec_options: CodecOptions,
    ) -> PyResult<ManagerCtx<PyZarrArr>> {
        let mut output = Vec::with_capacity(size_output * data_type_size);
        let codec_options = CodecOptionsBuilder::new()
            .concurrent_target(codec_concurrent_target)
            .build();
        let selections_extracted =
            self.extract_selection_to_array_subset(chunk_coords_and_selections, 1)?;
        let borrowed_selections = &selections_extracted;
        {
            let output = UnsafeCellSlice::new_from_vec_with_spare_capacity(&mut output);
            let retrieve_chunk = |chunk: Chunk| {
                let chunk_subset_bytes = self
                    .arr
                    .retrieve_chunk_subset_opt(chunk.index, chunk.selection, &codec_options)
                    .map_err(|x| PyErr::new::<PyTypeError, _>(x.to_string()))?;
                update_bytes_flen(
                    unsafe { output.get() },
                    &out_shape_extracted,
                    &chunk_subset_bytes,
                    chunk.out_selection,
                    data_type_size,
                );
                Ok::<_, PyErr>(())
            };
            let zipped_iterator = coords_extracted
                .iter()
                .zip(borrowed_selections)
                .zip(out_selections_extracted)
                .map(|((index, selection), out_selection)| Chunk {
                    index,
                    selection,
                    out_selection,
                });
            iter_concurrent_limit!(
                chunks_concurrent_limit,
                zipped_iterator.collect::<Vec<Chunk>>(),
                try_for_each,
                retrieve_chunk
            )?;
        }
        unsafe { output.set_len(size_output) };
        Ok(ManagerCtx::new(PyZarrArr {
            shape: out_shape_extracted,
            arr: output,
            dtype,
        }))
    }

    #[allow(clippy::too_many_arguments)]
    fn get_data_from_numpy_selection(
        &self,
        chunk_coords_and_selections: &pyo3::Bound<'_, PyList>,
        out_shape_extracted: Vec<u64>,
        data_type_size: usize,
        coords_extracted: &[Vec<u64>],
        out_selections_extracted: &Vec<ArraySubset>,
        chunks_concurrent_limit: usize,
        codec_concurrent_target: usize,
        size_output: usize,
        dtype: zarrs::array::DataType,
        codec_options: CodecOptions,
    ) -> PyResult<ManagerCtx<PyZarrArr>> {
        let mut output = Vec::with_capacity(size_output * data_type_size);
        let selections_extracted: Vec<Vec<Vec<i64>>> =
            self.extract_selection_to_vec_indices(chunk_coords_and_selections, 1)?;
        let codec_options = CodecOptionsBuilder::new()
            .concurrent_target(codec_concurrent_target)
            .build();
        let borrowed_selections = &selections_extracted;
        {
            let output = UnsafeCellSlice::new_from_vec_with_spare_capacity(&mut output);
            let retrieve_chunk = |chunk: NdArrayChunk| {
                let indices: Vec<u64> = cartesian_product(chunk.selection)
                    .iter()
                    .map(|x| {
                        x.iter().enumerate().fold(0, |acc, (ind, x)| {
                            acc + (*x as u64)
                                * if ind + 1 == chunk.selection.len() {
                                    1
                                } else {
                                    self.arr.chunk_shape(chunk.index).unwrap()[(ind + 1)..]
                                        .iter()
                                        .map(|x| x.get())
                                        .product::<u64>()
                                }
                        })
                    })
                    .collect();
<<<<<<< HEAD
                let chunk_subset_bytes =
                    self.arr
                        .retrieve_chunk_opt(chunk.index, &codec_options)
                        .map_err(|x| PyErr::new::<PyTypeError, _>(x.to_string()))?;
=======
                let chunk_subset_bytes = self
                    .arr
                    .retrieve_chunk_opt(&chunk.index, &codec_options)
                    .map_err(|x| PyErr::new::<PyTypeError, _>(x.to_string()))?;
>>>>>>> 3c896087
                update_bytes_flen_with_indexer(
                    unsafe { output.get() },
                    &out_shape_extracted,
                    &chunk_subset_bytes,
                    chunk.out_selection,
                    &indices,
                    data_type_size,
                );
                Ok::<_, PyErr>(())
            };
            let zipped_iterator = coords_extracted
                .iter()
                .zip(borrowed_selections)
                .zip(out_selections_extracted)
                .map(|((index, selection), out_selection)| NdArrayChunk {
                    index,
                    selection,
                    out_selection,
                });
            iter_concurrent_limit!(
                chunks_concurrent_limit,
                zipped_iterator.collect::<Vec<NdArrayChunk>>(),
                try_for_each,
                retrieve_chunk
            )?;
        }
        unsafe { output.set_len(size_output) };
        Ok(ManagerCtx::new(PyZarrArr {
            shape: out_shape_extracted,
            arr: output,
            dtype,
        }))
    }
}

#[pymethods]
impl ZarrsPythonArray {
    pub fn retrieve_chunk_subset(
        &self,
        out_shape: &Bound<'_, PyTuple>,
        chunk_coords_and_selections: &Bound<'_, PyList>,
    ) -> PyResult<ManagerCtx<PyZarrArr>> {
        if let Ok(chunk_coords_and_selection_list) =
            chunk_coords_and_selections.downcast::<PyList>()
        {
            // Need to scale up everything because zarr's chunks don't match zarrs' chunks
            let chunk_representation = self
                .arr
                .chunk_array_representation(&vec![0; self.arr.chunk_grid().dimensionality()])
                .map_err(|x| PyErr::new::<PyTypeError, _>(x.to_string()))?;
            let data_type_size = chunk_representation.data_type().size();
            let out_shape_extracted = out_shape
                .into_iter()
                .map(|x| x.extract::<u64>())
                .collect::<PyResult<Vec<u64>>>()?;
            let coords_extracted = &self.extract_coords(chunk_coords_and_selection_list)?;
            let out_selections_extracted =
                &self.extract_selection_to_array_subset(chunk_coords_and_selections, 2)?;
            let chunks = ArraySubset::new_with_shape(self.arr.chunk_grid_shape().unwrap());
            let concurrent_target = std::thread::available_parallelism().unwrap().get();
            let (chunks_concurrent_limit, codec_concurrent_target) =
                zarrs::array::concurrency::calc_concurrency_outer_inner(
                    concurrent_target,
                    &{
                        let concurrent_chunks = std::cmp::min(
                            chunks.num_elements_usize(),
                            global_config().chunk_concurrent_minimum(),
                        );
                        RecommendedConcurrency::new_minimum(concurrent_chunks)
                    },
                    &self
                        .arr
                        .codecs()
                        .recommended_concurrency(&chunk_representation)
                        .map_err(|x| PyErr::new::<PyTypeError, _>(x.to_string()))?,
                );
            let size_output = out_shape_extracted.iter().product::<u64>() as usize;
<<<<<<< HEAD
=======
            let output = Vec::with_capacity(size_output * data_type_size);
>>>>>>> 3c896087
            let dtype = chunk_representation.data_type().clone();
            if self.is_selection_numpy_array(chunk_coords_and_selections, 1) {
                self.get_data_from_numpy_selection(
                    chunk_coords_and_selections,
                    out_shape_extracted,
                    data_type_size,
                    coords_extracted,
                    out_selections_extracted,
                    chunks_concurrent_limit,
                    codec_concurrent_target,
                    size_output,
                    dtype,
<<<<<<< HEAD
                )
            } else {
                self.get_data_from_primitive_selection(
                    chunk_coords_and_selections,
                    out_shape_extracted,
                    data_type_size,
                    coords_extracted,
                    out_selections_extracted,
                    chunks_concurrent_limit,
                    codec_concurrent_target,
                    size_output,
                    dtype,
                )
            }
=======
                    codec_options,
                );
            }
            return self.get_data_from_primitive_selection(
                chunk_coords_and_selections,
                output,
                out_shape_extracted,
                data_type_size,
                coords_extracted,
                out_selections_extracted,
                chunks_concurrent_limit,
                size_output,
                dtype,
                codec_options,
            );
>>>>>>> 3c896087
        } else {
            Err(PyTypeError::new_err(format!(
                "Unsupported type: {0}",
                chunk_coords_and_selections
            )))
        }
    }
}

pub struct PyZarrArr {
    arr: Vec<u8>,
    shape: Vec<u64>,
    dtype: zarrs::array::DataType,
}

impl ToTensor for PyZarrArr {
    fn data_ptr(&self) -> *mut std::ffi::c_void {
        self.arr.as_ptr() as *const c_void as *mut c_void
    }
    fn shape_and_strides(&self) -> ShapeAndStrides {
        ShapeAndStrides::new_contiguous_with_strides(
            self.shape
                .iter()
                .map(|x| *x as i64)
                .collect::<Vec<i64>>()
                .iter(),
        )
    }

    fn byte_offset(&self) -> u64 {
        0
    }

    fn device(&self) -> Device {
        Device::CPU
    }

    fn dtype(&self) -> DataType {
        match self.dtype {
            zarrs::array::DataType::Int16 => DataType::I16,
            zarrs::array::DataType::Int32 => DataType::I32,
            zarrs::array::DataType::Int64 => DataType::I64,
            zarrs::array::DataType::Int8 => DataType::I8,
            zarrs::array::DataType::UInt16 => DataType::U16,
            zarrs::array::DataType::UInt32 => DataType::U32,
            zarrs::array::DataType::UInt64 => DataType::U64,
            zarrs::array::DataType::UInt8 => DataType::U8,
            zarrs::array::DataType::Float32 => DataType::F32,
            zarrs::array::DataType::Float64 => DataType::F64,
            zarrs::array::DataType::Bool => DataType::BOOL,
            _ => panic!("Unsupported data type"),
        }
    }
}<|MERGE_RESOLUTION|>--- conflicted
+++ resolved
@@ -9,16 +9,8 @@
 use std::ffi::c_void;
 use std::fmt::Display;
 use std::ops::Range;
-<<<<<<< HEAD
 use zarrs::array::codec::CodecOptionsBuilder;
 use zarrs::array::{Array as RustArray, ArrayCodecTraits, RecommendedConcurrency, UnsafeCellSlice};
-=======
-use zarrs::array::codec::{CodecOptions, CodecOptionsBuilder};
-use zarrs::array::{
-    Array as RustArray, ArrayCodecTraits, ArrayRepresentation, RecommendedConcurrency,
-    UnsafeCellSlice,
-};
->>>>>>> 3c896087
 use zarrs::array_subset::ArraySubset;
 use zarrs::config::global_config;
 use zarrs::storage::ReadableStorageTraits;
@@ -376,17 +368,10 @@
                         })
                     })
                     .collect();
-<<<<<<< HEAD
                 let chunk_subset_bytes =
                     self.arr
                         .retrieve_chunk_opt(chunk.index, &codec_options)
                         .map_err(|x| PyErr::new::<PyTypeError, _>(x.to_string()))?;
-=======
-                let chunk_subset_bytes = self
-                    .arr
-                    .retrieve_chunk_opt(&chunk.index, &codec_options)
-                    .map_err(|x| PyErr::new::<PyTypeError, _>(x.to_string()))?;
->>>>>>> 3c896087
                 update_bytes_flen_with_indexer(
                     unsafe { output.get() },
                     &out_shape_extracted,
@@ -464,10 +449,6 @@
                         .map_err(|x| PyErr::new::<PyTypeError, _>(x.to_string()))?,
                 );
             let size_output = out_shape_extracted.iter().product::<u64>() as usize;
-<<<<<<< HEAD
-=======
-            let output = Vec::with_capacity(size_output * data_type_size);
->>>>>>> 3c896087
             let dtype = chunk_representation.data_type().clone();
             if self.is_selection_numpy_array(chunk_coords_and_selections, 1) {
                 self.get_data_from_numpy_selection(
@@ -480,7 +461,6 @@
                     codec_concurrent_target,
                     size_output,
                     dtype,
-<<<<<<< HEAD
                 )
             } else {
                 self.get_data_from_primitive_selection(
@@ -495,23 +475,6 @@
                     dtype,
                 )
             }
-=======
-                    codec_options,
-                );
-            }
-            return self.get_data_from_primitive_selection(
-                chunk_coords_and_selections,
-                output,
-                out_shape_extracted,
-                data_type_size,
-                coords_extracted,
-                out_selections_extracted,
-                chunks_concurrent_limit,
-                size_output,
-                dtype,
-                codec_options,
-            );
->>>>>>> 3c896087
         } else {
             Err(PyTypeError::new_err(format!(
                 "Unsupported type: {0}",
