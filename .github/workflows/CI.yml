--- conflicted
+++ resolved
@@ -36,13 +36,8 @@
         run: |
           uv pip install --system -e ".[test]" maturin --verbose
 
-<<<<<<< HEAD
-      - name: Test
-        run: pytest
-=======
       - name: Python Tests
         run: pytest
 
       - name: Rust Tests
-        run: cargo test
->>>>>>> 2d33338f
+        run: cargo test